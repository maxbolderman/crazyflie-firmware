--- conflicted
+++ resolved
@@ -127,13 +127,9 @@
 PROJ_OBJ_CF2 += uart_syslink.o swd.o uart1.o uart2.o watchdog.o
 PROJ_OBJ_CF2 += cppm.o
 PROJ_OBJ_CF2 += bmi055_accel.o bmi055_gyro.o bmi160.o bmp280.o bstdr_comm_support.o bmm150.o
-<<<<<<< HEAD
 PROJ_OBJ_CF2 += icm20789.o
-PROJ_OBJ_CF2 += pca9685.o vl53l0x.o pca95x4.o
-
-=======
 PROJ_OBJ_CF2 += pca9685.o vl53l0x.o pca95x4.o vl53l1x.o pmw3901.o
->>>>>>> 3aba2d55
+
 # USB Files
 PROJ_OBJ_CF2 += usb_bsp.o usblink.o usbd_desc.o usb.o
 
